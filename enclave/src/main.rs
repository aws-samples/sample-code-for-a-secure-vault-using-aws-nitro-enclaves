--- conflicted
+++ resolved
@@ -41,36 +41,9 @@
     let legacy_request: EnclaveRequest = serde_json::from_slice(payload_buffer)
         .map_err(|err| anyhow!("failed to deserialize payload: {err:?}"))?;
 
-    Ok(EnclaveRequestType::Decrypt(legacy_request))
-}
-
-#[inline]
-fn send_error<W: Write>(mut stream: W, err: Error) -> Result<()> {
-    // Sanitize error message to avoid leaking sensitive data
-    let sanitized_msg = sanitize_error_message(&err);
-    println!("[enclave error] {sanitized_msg}");
-
-    let response = EnclaveResponse::error(err);
-
-    let payload: String = serde_json::to_string(&response)
-        .map_err(|err| anyhow!("failed to serialize error response: {err:?}"))?;
-
-    if let Err(err) = send_message(&mut stream, &payload) {
-        let sanitized = sanitize_error_message(&err);
-        println!("[enclave error] failed to send error: {sanitized}");
-    }
-
-    Ok(())
-}
-
-<<<<<<< HEAD
-/// Handle a decrypt request (existing functionality).
-fn handle_decrypt(mut stream: VsockStream, request: EnclaveRequest) -> Result<()> {
-    println!("[enclave] handling decrypt request");
-
-    // Decrypt the individual field values
-    let (decrypted_fields, errors) = match request.decrypt_fields() {
-=======
+    Ok(EnclaveRequestType::Decrypt(Box::new(legacy_request)))
+}
+
 /// Sanitizes error messages to prevent sensitive data leakage in logs.
 /// Removes potential field values, keys, or other sensitive content.
 #[inline]
@@ -84,22 +57,31 @@
     }
 }
 
-fn handle_client<S: Read + Write>(mut stream: S) -> Result<()> {
-    println!("[enclave] handling client");
-
-    let payload: EnclaveRequest = match recv_message(&mut stream)
-        .map_err(|err| anyhow!("failed to receive message: {err:?}"))
-    {
-        Ok(payload_buffer) => match parse_payload(&payload_buffer) {
-            Ok(payload) => payload,
-            Err(err) => return send_error(stream, err),
-        },
-        Err(err) => return send_error(stream, err),
-    };
+#[inline]
+fn send_error<W: Write>(mut stream: W, err: Error) -> Result<()> {
+    // Sanitize error message to avoid leaking sensitive data
+    let sanitized_msg = sanitize_error_message(&err);
+    println!("[enclave error] {sanitized_msg}");
+
+    let response = EnclaveResponse::error(err);
+
+    let payload: String = serde_json::to_string(&response)
+        .map_err(|err| anyhow!("failed to serialize error response: {err:?}"))?;
+
+    if let Err(err) = send_message(&mut stream, &payload) {
+        let sanitized = sanitize_error_message(&err);
+        println!("[enclave error] failed to send error: {sanitized}");
+    }
+
+    Ok(())
+}
+
+/// Handle a decrypt request (existing functionality).
+fn handle_decrypt<S: Read + Write>(mut stream: S, request: EnclaveRequest) -> Result<()> {
+    println!("[enclave] handling decrypt request");
 
     // Decrypt the individual field values (uses rayon for parallelization internally)
-    let (decrypted_fields, errors) = match payload.decrypt_fields() {
->>>>>>> 70fb3e6c
+    let (decrypted_fields, errors) = match request.decrypt_fields() {
         Ok(result) => result,
         Err(err) => return send_error(stream, err),
     };
@@ -138,7 +120,7 @@
 }
 
 /// Handle an attestation request.
-fn handle_attestation(mut stream: VsockStream, request: AttestationRequest) -> Result<()> {
+fn handle_attestation<S: Read + Write>(mut stream: S, request: AttestationRequest) -> Result<()> {
     println!("[enclave] handling attestation request");
 
     // Decode nonce from base64
@@ -180,7 +162,9 @@
             AttestationResponse::success(document_b64)
         }
         Err(err) => {
-            println!("[enclave error] attestation failed: {err:?}");
+            println!("[enclave error] attestation failed");
+            #[cfg(debug_assertions)]
+            println!("[enclave debug] attestation error: {:?}", err);
             AttestationResponse::error(err.to_string())
         }
     };
@@ -201,7 +185,7 @@
     Ok(())
 }
 
-fn handle_client(mut stream: VsockStream) -> Result<()> {
+fn handle_client<S: Read + Write>(mut stream: S) -> Result<()> {
     println!("[enclave] handling client");
 
     let request_type: EnclaveRequestType = match recv_message(&mut stream)
@@ -216,7 +200,7 @@
 
     // Dispatch based on request type
     match request_type {
-        EnclaveRequestType::Decrypt(request) => handle_decrypt(stream, request),
+        EnclaveRequestType::Decrypt(request) => handle_decrypt(stream, *request),
         EnclaveRequestType::Attestation(request) => handle_attestation(stream, request),
     }
 }
